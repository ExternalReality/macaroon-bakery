// The bakery package layers on top of the macaroon package, providing
// a transport and storage-agnostic way of using macaroons to assert
// client capabilities.
//
package bakery

import (
	"crypto/rand"
	"fmt"
	"log"
	"sync"

	"gopkg.in/macaroon.v1"
)

const debug = false

func logf(f string, a ...interface{}) {
	if debug {
		log.Printf(f, a...)
	}
}

// Service represents a service which can use macaroons
// to check authorization.
type Service struct {
	location string
	store    storage
	checker  FirstPartyChecker
	encoder  *boxEncoder
}

// NewServiceParams holds the parameters for a NewService call.
type NewServiceParams struct {
	// Location will be set as the location of any macaroons
	// minted by the service.
	Location string

	// Store will be used to store macaroon
	// information locally. If it is nil,
	// an in-memory storage will be used.
	Store Storage

	// Key is the public key pair used by the service for
	// third-party caveat encryption.
	Key *KeyPair

	// Locator provides public keys for third-party services
	// by location when adding a third-party caveat.
	Locator PublicKeyLocator
}

// NewService returns a new service that can mint new
// macaroons and store their associated root keys.
func NewService(p NewServiceParams) (*Service, error) {
	if p.Store == nil {
		p.Store = NewMemStorage()
	}
	svc := &Service{
		location: p.Location,
		store:    storage{p.Store},
<<<<<<< HEAD
	}

	var err error
	if p.Key == nil {
		p.Key, err = GenerateKey()
		if err != nil {
			return nil, err
		}
	}
	if p.Locator == nil {
		p.Locator = make(PublicKeyLocatorMap)
	}
=======
	}

	var err error
	if p.Key == nil {
		p.Key, err = GenerateKey()
		if err != nil {
			return nil, err
		}
	}
	if p.Locator == nil {
		p.Locator = make(PublicKeyLocatorMap)
	}
>>>>>>> 34c9dbe5
	svc.encoder = newBoxEncoder(p.Locator, p.Key)
	return svc, nil
}

// Store returns the store used by the service.
func (svc *Service) Store() Storage {
	return svc.store.store
}

// Location returns the service's configured macaroon location.
func (svc *Service) Location() string {
	return svc.location
}

// Caveat represents a condition that must be true for a check to
// complete successfully. If Location is non-empty, the caveat must be
// discharged by a third party at the given location.
// This differs from macaroon.Caveat in that the condition
// is not encrypted.
type Caveat struct {
	Location  string
	Condition string
}

// Request represents a request made to a service
// by a client. The request may be long-lived. It holds a set
// of macaroons that the client wishes to be taken
// into account.
//
// Methods on a Request may be called concurrently
// with each other.
type Request struct {
	svc     *Service
	checker FirstPartyChecker

	// mu guards the fields following it.
	mu sync.Mutex

	// macaroons holds the set of macaroons currently associated
	// with the request.
	macaroons []*macaroon.Macaroon

	// inStorage maps from macaroon id
	// to the storage associated with that macaroon
	// for all elements in macaroons.
	inStorage map[*macaroon.Macaroon]*storageItem
}

// NewRequest returns a new client request object that uses checker to
// verify caveats.
func (svc *Service) NewRequest(checker FirstPartyChecker) *Request {
	return &Request{
		svc:       svc,
		checker:   checker,
		inStorage: make(map[*macaroon.Macaroon]*storageItem),
	}
}

// AddClientMacaroon associates the given macaroon  with
// the request. The macaroon will be taken into account when req.Check
// is called.
//
// TODO(rog) provide a way of deleting client macaroons?
func (req *Request) AddClientMacaroon(m *macaroon.Macaroon) {
	req.mu.Lock()
	defer req.mu.Unlock()

	req.macaroons = append(req.macaroons, m)
	if req.inStorage[m] != nil {
		return
	}
	// TODO(rog) perhaps defer doing this until Check time,
	// when we could fetch all the ids at once. We'd
	// want to change Storage.Get to take a slice of ids.
	item, err := req.svc.store.Get(m.Id())
	if err == ErrNotFound {
		return
	}
	if err != nil {
		log.Printf("warning: failed to read storage: %v", err)
		return
	}
	req.inStorage[m] = item
}

// NewMacaroon mints a new macaroon with the given id and caveats.
// If the id is empty, a random id will be used.
// If rootKey is nil, a random root key will be used.
// The macaroon will be stored in the service's storage.
func (svc *Service) NewMacaroon(id string, rootKey []byte, caveats []Caveat) (*macaroon.Macaroon, error) {
	if rootKey == nil {
		newRootKey, err := randomBytes(24)
		if err != nil {
			return nil, fmt.Errorf("cannot generate root key for new macaroon: %v", err)
		}
		rootKey = newRootKey
	}
	if id == "" {
		idBytes, err := randomBytes(24)
		if err != nil {
			return nil, fmt.Errorf("cannot generate id for new macaroon: %v", err)
		}
		id = fmt.Sprintf("%x", idBytes)
	}
	m, err := macaroon.New(rootKey, id, svc.location)
	if err != nil {
		return nil, fmt.Errorf("cannot bake macaroon: %v", err)
	}

	// TODO look at the caveats for expiry time and associate
	// that with the storage item so that the storage can
	// garbage collect it at an appropriate time.
	if err := svc.store.Put(m.Id(), &storageItem{
		RootKey: rootKey,
	}); err != nil {
		return nil, fmt.Errorf("cannot save macaroon to store: %v", err)
	}
	for _, cav := range caveats {
		if err := svc.AddCaveat(m, cav); err != nil {
			if err := svc.store.store.Del(m.Id()); err != nil {
				log.Printf("failed to remove macaroon from storage: %v", err)
			}
			return nil, err
		}
	}
	return m, nil
}

// AddCaveat adds a caveat to the given macaroon.
//
// If it's a third-party caveat, it uses the service's caveat-id encoder
// to create the id of the new caveat.
func (svc *Service) AddCaveat(m *macaroon.Macaroon, cav Caveat) error {
	logf("Service.AddCaveat id %q; cav %#v", m.Id(), cav)
	if cav.Location == "" {
		m.AddFirstPartyCaveat(cav.Condition)
		return nil
	}
	rootKey, err := randomBytes(24)
	if err != nil {
		return fmt.Errorf("cannot generate third party secret: %v", err)
	}
	id, err := svc.encoder.encodeCaveatId(cav, rootKey)
	if err != nil {
		return fmt.Errorf("cannot create third party caveat id at %q: %v", cav.Location, err)
	}
	if err := m.AddThirdPartyCaveat(rootKey, id, cav.Location); err != nil {
		return fmt.Errorf("cannot add third party caveat: %v", err)
	}
	return nil
}

<<<<<<< HEAD
// Discharger returns a Discharger that uses the receiving service
// to create its macaroons and to decode third-party caveat ids.
// The decoded caveat ids are checked using the provided
// checker.
func (svc *Service) Discharger(checker ThirdPartyChecker) *Discharger {
	return &Discharger{
		Checker: checker,
		Factory: svc,
		decoder: newBoxDecoder(svc.encoder.key),
	}
=======
// Discharge creates a macaroon that discharges the third party caveat with the
// given id. The id should have been created earlier by a Service.  The
// condition implicit in the id is checked for validity using checker, and
// then if valid, a new macaroon is minted which discharges the caveat, and can
// eventually be associated with a client request using AddClientMacaroon.
func (svc *Service) Discharge(checker ThirdPartyChecker, id string) (*macaroon.Macaroon, error) {
	decoder := newBoxDecoder(svc.encoder.key)

	logf("server attempting to discharge %q", id)
	rootKey, condition, err := decoder.decodeCaveatId(id)
	if err != nil {
		return nil, fmt.Errorf("discharger cannot decode caveat id: %v", err)
	}
	caveats, err := checker.CheckThirdPartyCaveat(id, condition)
	if err != nil {
		return nil, err
	}
	return svc.NewMacaroon(id, rootKey, caveats)
>>>>>>> 34c9dbe5
}

func randomBytes(n int) ([]byte, error) {
	b := make([]byte, n)
	_, err := rand.Read(b)
	if err != nil {
		return nil, fmt.Errorf("cannot generate %d random bytes: %v", n, err)
	}
	return b, nil
}

// Check checks that the macaroons presented by the client verify
// correctly. If the verification fails in a way which might be
// remediable (for example by the addition of additional dicharge
// macaroons), it returns a VerificationError that describes the error.
func (req *Request) Check() error {
	req.mu.Lock()
	defer req.mu.Unlock()
	if len(req.macaroons) == 0 {
		return &VerificationError{
			Reason: fmt.Errorf("no possible macaroons found"),
		}
	}
	var anError error
	for _, m := range req.macaroons {
		item := req.inStorage[m]
		if item == nil {
			continue
		}
		err := m.Verify(item.RootKey, req.checker.CheckFirstPartyCaveat, req.macaroons)
		if err == nil {
			return nil
		}
		anError = err
	}
	return &VerificationError{
		Reason: anError,
	}
}

type CaveatNotRecognizedError struct {
	Caveat string
}

func (e *CaveatNotRecognizedError) Error() string {
	return fmt.Sprintf("caveat %q not recognized", e.Caveat)
}

type VerificationError struct {
	Reason error
}

func (e *VerificationError) Error() string {
	return fmt.Sprintf("verification failed: %v", e.Reason)
}

// TODO(rog) consider possible options for checkers:
// - first and third party checkers could be merged, but
// then there would have to be a runtime check
// that when used to check first-party caveats, the
// checker does not return third-party caveats.

// ThirdPartyChecker holds a function that checks
// third party caveats for validity. If the
// caveat is valid, it returns a nil error and
// optionally a slice of extra caveats that
// will be added to the discharge macaroon.
// The caveatId parameter holds the still-encoded
// id of the caveat.
//
// If the caveat kind was not recognised, the checker
// should return ErrCaveatNotRecognised.
type ThirdPartyChecker interface {
	CheckThirdPartyCaveat(caveatId, caveat string) ([]Caveat, error)
}

type ThirdPartyCheckerFunc func(caveatId, caveat string) ([]Caveat, error)

func (c ThirdPartyCheckerFunc) CheckThirdPartyCaveat(caveatId, caveat string) ([]Caveat, error) {
	return c(caveatId, caveat)
}

// FirstPartyChecker holds a function that checks
// first party caveats for validity.
//
// If the caveat kind was not recognised, the checker
// should return ErrCaveatNotRecognised.
type FirstPartyChecker interface {
	CheckFirstPartyCaveat(caveat string) error
}

type FirstPartyCheckerFunc func(caveat string) error

func (c FirstPartyCheckerFunc) CheckFirstPartyCaveat(caveat string) error {
	return c(caveat)
}<|MERGE_RESOLUTION|>--- conflicted
+++ resolved
@@ -59,7 +59,6 @@
 	svc := &Service{
 		location: p.Location,
 		store:    storage{p.Store},
-<<<<<<< HEAD
 	}
 
 	var err error
@@ -72,20 +71,6 @@
 	if p.Locator == nil {
 		p.Locator = make(PublicKeyLocatorMap)
 	}
-=======
-	}
-
-	var err error
-	if p.Key == nil {
-		p.Key, err = GenerateKey()
-		if err != nil {
-			return nil, err
-		}
-	}
-	if p.Locator == nil {
-		p.Locator = make(PublicKeyLocatorMap)
-	}
->>>>>>> 34c9dbe5
 	svc.encoder = newBoxEncoder(p.Locator, p.Key)
 	return svc, nil
 }
@@ -238,18 +223,6 @@
 	return nil
 }
 
-<<<<<<< HEAD
-// Discharger returns a Discharger that uses the receiving service
-// to create its macaroons and to decode third-party caveat ids.
-// The decoded caveat ids are checked using the provided
-// checker.
-func (svc *Service) Discharger(checker ThirdPartyChecker) *Discharger {
-	return &Discharger{
-		Checker: checker,
-		Factory: svc,
-		decoder: newBoxDecoder(svc.encoder.key),
-	}
-=======
 // Discharge creates a macaroon that discharges the third party caveat with the
 // given id. The id should have been created earlier by a Service.  The
 // condition implicit in the id is checked for validity using checker, and
@@ -268,7 +241,6 @@
 		return nil, err
 	}
 	return svc.NewMacaroon(id, rootKey, caveats)
->>>>>>> 34c9dbe5
 }
 
 func randomBytes(n int) ([]byte, error) {
